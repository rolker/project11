--- conflicted
+++ resolved
@@ -57,12 +57,9 @@
 # Other
 192.168.50.20  vs
 192.168.50.100 CW4
-<<<<<<< HEAD
 192.168.50.199 penguin
-=======
 
 # Project 11 operators
 192.168.100.142 snowpetrelc
 192.168.100.199 penguinc
 192.168.100.110 monkc
->>>>>>> ee25c7ab

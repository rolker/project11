####### Following should be appended to default system hosts file #######

## UNH C-Worker 4
192.168.100.10		vpc
192.168.100.50		cobham_boat
192.168.100.51		cobham_shore
192.168.100.111		stormc	


192.168.101.10		vpw
192.168.101.50		wifi_boat
192.168.101.51		wifi_shore
192.168.101.111		stormw	

# Payload
192.168.15.110 lidar
192.168.15.111 stormp
192.168.15.112 mystiquep
192.168.15.4 EM2040p
192.168.15.3 POSMVp
192.168.15.115 switchp
192.168.15.113	jetson2p

# Cobham
192.168.100.111 stormc
192.168.100.112 mystiquec
192.168.100.10 vpc
192.168.100.212 switch12c
192.167.100.224 switch24c
192.168.100.50 cobham_boat
192.168.100.51 cobham_shore
192.168.100.100 CW4c
192.168.100.20 vsc
<<<<<<< HEAD
192.168.100.199 penguinc
=======
192.168.100.113	jetson2c
>>>>>>> 6580fe62

# Wifi
192.168.101.111 stormw
192.168.101.112 mystiquew
192.168.101.10 vpw
192.168.101.50 wifi_boat
192.168.101.51 wifi_shore
192.168.101.103 bellypackwifiw
192.168.101.101 bellypackhelmw bellypack
192.168.101.100 CW4w
192.168.101.20 vsw
<<<<<<< HEAD
192.168.101.199 penguinw
=======
192.168.101.113	jetson2w
>>>>>>> 6580fe62

# Internal
192.168.10.111 stormi
192.168.10.112 mystiquei
192.168.10.60 color_camerai
192.168.10.62 FLIRi
192.168.10.200 radari

# Other
192.168.50.20  vs
192.168.50.100 CW4
192.168.50.199 penguin

# Project 11 operators
192.168.100.142 snowpetrelc
192.168.100.199 penguinc
192.168.100.110 monkc
<|MERGE_RESOLUTION|>--- conflicted
+++ resolved
@@ -31,11 +31,8 @@
 192.168.100.51 cobham_shore
 192.168.100.100 CW4c
 192.168.100.20 vsc
-<<<<<<< HEAD
 192.168.100.199 penguinc
-=======
 192.168.100.113	jetson2c
->>>>>>> 6580fe62
 
 # Wifi
 192.168.101.111 stormw
@@ -47,11 +44,8 @@
 192.168.101.101 bellypackhelmw bellypack
 192.168.101.100 CW4w
 192.168.101.20 vsw
-<<<<<<< HEAD
 192.168.101.199 penguinw
-=======
 192.168.101.113	jetson2w
->>>>>>> 6580fe62
 
 # Internal
 192.168.10.111 stormi

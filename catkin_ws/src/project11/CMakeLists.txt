cmake_minimum_required(VERSION 2.8.3)
project(project11)

add_compile_options(-std=c++11)

<<<<<<< HEAD
find_package(catkin REQUIRED COMPONENTS
  roscpp
  rospy
)

=======
find_package(catkin REQUIRED)

catkin_python_setup()
>>>>>>> 54e92cad

catkin_package(
  INCLUDE_DIRS include
)

catkin_python_setup()

install(DIRECTORY include/${PROJECT_NAME}/
  DESTINATION ${CATKIN_PACKAGE_INCLUDE_DESTINATION}
  FILES_MATCHING PATTERN "*.h"
  PATTERN ".svn" EXCLUDE
)<|MERGE_RESOLUTION|>--- conflicted
+++ resolved
@@ -3,23 +3,13 @@
 
 add_compile_options(-std=c++11)
 
-<<<<<<< HEAD
-find_package(catkin REQUIRED COMPONENTS
-  roscpp
-  rospy
-)
-
-=======
 find_package(catkin REQUIRED)
 
 catkin_python_setup()
->>>>>>> 54e92cad
 
 catkin_package(
   INCLUDE_DIRS include
 )
-
-catkin_python_setup()
 
 install(DIRECTORY include/${PROJECT_NAME}/
   DESTINATION ${CATKIN_PACKAGE_INCLUDE_DESTINATION}

--- conflicted
+++ resolved
@@ -1,13 +1,8 @@
 <launch>
     <rosparam command="load" file="$(find project11)/parameters/mystique.yaml" />
     <node pkg="cw4_helm" type="cw4_helm_node" name="cw4_helm"/>
-<<<<<<< HEAD
-    <node pkg="udp_bridge" type="vehicle_node" name="udp_bridge_vehicle" args="192.168.100.199"/>
-=======
-
     <arg name="host" default="192.168.100.199"/>
     <node pkg="udp_bridge" type="vehicle_node" name="udp_bridge_vehicle" args="$(arg host)"/>
->>>>>>> eedc3578
     <node pkg="project11_transformations" type="project11_transformations_node" name="project11_transformations"/>
     <!--node pkg="westmountainradio" type="west_mountain_radio_node" name="west_mountain_radio"/-->
     <!--<node pkg="flir" type="flir_node.py" name="flir_engine"/>-->
